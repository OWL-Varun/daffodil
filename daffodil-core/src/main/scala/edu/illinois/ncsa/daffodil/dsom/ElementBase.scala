/* Copyright (c) 2012-2015 Tresys Technology, LLC. All rights reserved.
 *
 * Developed by: Tresys Technology, LLC
 *               http://www.tresys.com
 *
 * Permission is hereby granted, free of charge, to any person obtaining a copy of
 * this software and associated documentation files (the "Software"), to deal with
 * the Software without restriction, including without limitation the rights to
 * use, copy, modify, merge, publish, distribute, sublicense, and/or sell copies
 * of the Software, and to permit persons to whom the Software is furnished to do
 * so, subject to the following conditions:
 *
 *  1. Redistributions of source code must retain the above copyright notice,
 *     this list of conditions and the following disclaimers.
 *
 *  2. Redistributions in binary form must reproduce the above copyright
 *     notice, this list of conditions and the following disclaimers in the
 *     documentation and/or other materials provided with the distribution.
 *
 *  3. Neither the names of Tresys Technology, nor the names of its contributors
 *     may be used to endorse or promote products derived from this Software
 *     without specific prior written permission.
 *
 * THE SOFTWARE IS PROVIDED "AS IS", WITHOUT WARRANTY OF ANY KIND, EXPRESS OR
 * IMPLIED, INCLUDING BUT NOT LIMITED TO THE WARRANTIES OF MERCHANTABILITY,
 * FITNESS FOR A PARTICULAR PURPOSE AND NONINFRINGEMENT. IN NO EVENT SHALL THE
 * CONTRIBUTORS OR COPYRIGHT HOLDERS BE LIABLE FOR ANY CLAIM, DAMAGES OR OTHER
 * LIABILITY, WHETHER IN AN ACTION OF CONTRACT, TORT OR OTHERWISE, ARISING FROM,
 * OUT OF OR IN CONNECTION WITH THE SOFTWARE OR THE USE OR OTHER DEALINGS WITH THE
 * SOFTWARE.
 */

package edu.illinois.ncsa.daffodil.dsom

import scala.xml.Node
import scala.xml.NamespaceBinding
import edu.illinois.ncsa.daffodil.exceptions.Assert
import edu.illinois.ncsa.daffodil.grammar._
import edu.illinois.ncsa.daffodil.schema.annotation.props._
import edu.illinois.ncsa.daffodil.schema.annotation.props.gen._
import edu.illinois.ncsa.daffodil.xml._
import edu.illinois.ncsa.daffodil.util.Misc
import edu.illinois.ncsa.daffodil.processors._
import edu.illinois.ncsa.daffodil.dpath.NodeInfo
import edu.illinois.ncsa.daffodil.dpath.NodeInfo.PrimType
import edu.illinois.ncsa.daffodil.grammar.ElementBaseGrammarMixin
import edu.illinois.ncsa.daffodil.equality._

import edu.illinois.ncsa.daffodil.processors.UseNilForDefault
import edu.illinois.ncsa.daffodil.util.Maybe
import edu.illinois.ncsa.daffodil.util.Maybe._
import edu.illinois.ncsa.daffodil.util.MaybeULong
import java.lang.{ Integer => JInt }
import edu.illinois.ncsa.daffodil.processors._
import edu.illinois.ncsa.daffodil.infoset.SiblingResolver
import edu.illinois.ncsa.daffodil.infoset.ResolverType
import edu.illinois.ncsa.daffodil.infoset.SeveralPossibilitiesForNextElement
import edu.illinois.ncsa.daffodil.infoset.NoNextElement
import edu.illinois.ncsa.daffodil.infoset.OnlyOnePossibilityForNextElement
import edu.illinois.ncsa.daffodil.infoset.NextElementResolver
import edu.illinois.ncsa.daffodil.infoset.ChildResolver

/**
 * Note about DSOM design versus say XSOM or Apache XSD library.
 *
 * Some XSD object models have a single Element class, and distinguish local/global and element references
 * based on attributes of the instances.
 *
 * Our approach is to provide common behaviors on base classes or traits/mixins, and to have distinct
 * classes for each instance type.
 */

object ElementBase {
  var count = 0
}

/**
 * Shared by all forms of elements, local or global or element reference.
 */
abstract class ElementBase(xmlArg: Node, parent: SchemaComponent, position: Int)
  extends Term(xmlArg, parent, position)
  with Element_AnnotationMixin
  with NillableMixin
  with DFDLStatementMixin
  with ElementBaseGrammarMixin
  with ElementRuntimeValuedPropertiesMixin
  with StringTextMixin
  with NumberTextMixin
  with CalendarTextMixin
  with BooleanTextMixin
  with TextNumberFormatMixin
  with RealTermMixin {

  override final def eBase = this

  ElementBase.count += 1 // how many elements in this schema.

  requiredEvaluations(typeDef)
  requiredEvaluations(isSimpleType)
  requiredEvaluations(if (hasPattern) patternValues)
  requiredEvaluations(if (hasEnumeration) enumerationValues)
  requiredEvaluations(if (hasMinLength) minLength)
  requiredEvaluations(if (hasMaxLength) maxLength)
  requiredEvaluations(if (hasMinInclusive) minInclusive)
  requiredEvaluations(if (hasMaxInclusive) maxInclusive)
  requiredEvaluations(if (hasMinExclusive) minExclusive)
  requiredEvaluations(if (hasMaxExclusive) maxExclusive)
  requiredEvaluations(if (hasTotalDigits) totalDigits)
  requiredEvaluations(if (hasFractionDigits) fractionDigits)

  def name: String

  def inputValueCalcOption: PropertyLookupResult
  def outputValueCalcOption: PropertyLookupResult
  def isNillable: Boolean
  def isSimpleType: Boolean
  def isComplexType: Boolean

  final def simpleType = typeDef.asInstanceOf[SimpleTypeBase]
  final def complexType = typeDef.asInstanceOf[ComplexTypeBase]

  def typeDef: TypeBase

  def isRequired = true // overridden in particle mixin.

  override final protected def calcContentParserReferencedElementInfos =
    if (this.inputValueCalcOption.isDefined)
      ivcCompiledExpression.contentReferencedElementInfos
    else
      ReferencedElementInfos.None

  override final protected def calcContentUnparserReferencedElementInfos =
    if (this.outputValueCalcOption.isDefined)
      ovcCompiledExpression.contentReferencedElementInfos
    else
      ReferencedElementInfos.None

  override final protected def calcValueParserReferencedElementInfos =
    if (this.inputValueCalcOption.isDefined) {
      val ivcCE = ivcCompiledExpression
      val setERs = ivcCE.valueReferencedElementInfos
      setERs
    } else
      ReferencedElementInfos.None

  override final protected def calcValueUnparserReferencedElementInfos =
    if (this.outputValueCalcOption.isDefined)
      ovcCompiledExpression.valueReferencedElementInfos
    else
      ReferencedElementInfos.None

  final lazy val isReferencedByContentLengthParserExpressions: Boolean =
    rootElement.get.contentLengthParserReferencedElementInfos.contains(this.dpathElementCompileInfo)

  final lazy val isReferencedByContentLengthUnparserExpressions: Boolean =
    rootElement.get.contentLengthUnparserReferencedElementInfos.contains(this.dpathElementCompileInfo)

  final lazy val isReferencedByValueLengthParserExpressions: Boolean = {
    val setElems = rootElement.get.valueLengthParserReferencedElementInfos
    //    if (this eq rootElement.get)
    //      println("PARSER these are referenced by valueCalc: " + setElems.toString)
    val res = setElems.contains(this.dpathElementCompileInfo)
    res
  }

  final lazy val isReferencedByValueLengthUnparserExpressions: Boolean = {
    val setElems = rootElement.get.valueLengthUnparserReferencedElementInfos
    //    if (this eq rootElement.get)
    //      println("UNPARSER these are referenced by valueCalc: " + setElems.toString)
    val isInExprs = setElems.contains(this.dpathElementCompileInfo)
    val res = isInExprs ||
      otherwiseShouldCaptureValueRegionLength
    res
  }

  /**
   * Besides being referenced by the dfdl:valueLength function,
   * We need the valueLength to be computed for unparser pad/fill, to check
   * excess length, and for alignmentFills.
   *
   * TBD: why for alignment fills? Don't see using it in the code. Try without this?
   */
  private lazy val otherwiseShouldCaptureValueRegionLength: Boolean = {
    val pad = this.shouldAddPadding
    val fill = this.shouldAddFill
    val len = this.shouldCheckExcessLength
    val alg = !this.isKnownToBeAligned // alignment fill uses the value length.
    val res = pad || fill || len || alg
    res
  }

  final lazy val optPrimType: Option[PrimType] = Misc.boolToOpt(isSimpleType, primType) // .typeRuntimeData)

  def isScalar: Boolean
  def isRequiredArrayElement: Boolean

  // override in Particle
  lazy val optMinOccurs: Option[Int] = None
  lazy val optMaxOccurs: Option[Int] = None

  def elementRef: Option[ElementRef]

  final override lazy val dpathCompileInfo = dpathElementCompileInfo

  lazy val dpathElementCompileInfo: DPathElementCompileInfo = {
    val eci = new DPathElementCompileInfo(
      enclosingElement.map { _.dpathElementCompileInfo },
      variableMap,
      namespaces,
      slashPath,
      slotIndexInParent,
      name,
      isArray,
      namedQName,
      optPrimType,
      schemaFileLocation,
      elementChildrenCompileInfo)
    eci
  }

  private lazy val thisElementsNamespace: NS = this.namedQName.namespace
  private lazy val thisElementsNamespacePrefix: String = this.namespaces.getPrefix(thisElementsNamespace.toString)

  private def nsBindingsToSet(nsb: NamespaceBinding): Set[(String, NS)] = {
    if (nsb == scala.xml.TopScope) Set()
    else {
      val parentBindings = nsBindingsToSet(nsb.parent)
      val res = parentBindings.+((nsb.prefix, NS(nsb.uri)))
      res
    }
  }

  //  private lazy val containsNoNamespaceElement: Boolean = {
  //    thisElementsNamespace.isNoNamespace ||
  //      elementChildren.exists { _.containsNoNamespaceElement }
  //  }
  //
  //  private def bindingsHaveDefaultNamespaceBinding(pairs: Set[(String, NS)]) = {
  //    val map = pairs.toMap
  //    val optDefaultNS = map.get(null)
  //    val res = optDefaultNS.isDefined
  //    res
  //  }

  private lazy val thisElementsRequiredNamespaceBindings: Set[(String, NS)] = {
    val childrenRequiredNSBindings =
      this.elementChildren.flatMap { _.thisElementsRequiredNamespaceBindings }.toSet

    val myRequiredNSBinding = Set((thisElementsNamespacePrefix, thisElementsNamespace))
    val nilNSBinding = {
      if (!isNillable) Set()
      else {
        //
        // Nillable, so we need a binding for xsi:nil='true' case.
        //
        val xsiNS = XMLUtils.XSI_NAMESPACE
        val xsiPrefix = namespaces.getPrefix(xsiNS.toString)
        if (xsiPrefix != null) {
          Set((xsiPrefix, xsiNS))
        } else {
          Set(("xsi", xsiNS))
        }
      }
    }
    val allBindings = childrenRequiredNSBindings ++ myRequiredNSBinding ++ nilNSBinding

    // allBindings now contains bindings for this element and its children. The
    // purpose of this is to kindof bubble up required namespace bindings. For
    // example, we need the xsi namespace if an element is nillable, but we do
    // not want to redefine that namespace on every nillable element. By adding
    // the required namespaces of the children, we can bubble up such bindings
    // so that they are only declared once at the top of an infoset. However,
    // there is an issues with bubbling up. That is, children could have
    // conflicting namespace bindings either with each other or with this
    // element. So after all namespace bindings are combined, we need to filter
    // out conflicting namespace bindings.
    //
    // Note however, that if myRequiredNSBinding conflicts with a child, then it
    // (along with anything it conflicts with) would be filtered out. But it is
    // required for this element, so we need to add it back in.

    // Creates a Map[prefix, Set[NS]]. Duplicate NS's will be removed from the
    // Set, since it's a Set
    val bindingsGroupedByPrefix = allBindings.groupBy { _._1 }.mapValues { _.map { _._2 } }

    // Any Set with size > 1 has different namespaces for the same prefix, filter them out
    val bindingsNoConflictsMap = bindingsGroupedByPrefix.filter { case (prefix, bindings) => bindings.size == 1 }

    // Create a Map[prefix, NS] now that conflicts are removed
    val bindingsSingleNSMap = bindingsNoConflictsMap.mapValues { _.head }

    // Convert back to a set
    val bindings = bindingsSingleNSMap.toSet

    // Add back in myRequiredNSBinding. This is a Set, so if it already exist
    // the duplicate will just be ignored
    val res = bindings ++ myRequiredNSBinding

    res
  }

  private lazy val emptyNSPairs = nsBindingsToSet(scala.xml.TopScope)

  private lazy val myOwnNSPairs: Set[(String, NS)] = thisElementsRequiredNamespaceBindings
  private lazy val myParentNSPairs = enclosingElement match {
    case None => emptyNSPairs
    case Some(parent) => parent.myOwnNSPairs
  }

  private lazy val myUniquePairs: Set[(String, NS)] = {
    val res = myOwnNSPairs -- myParentNSPairs
    res
  }

  private def pairsToNSBinding(pairs: Set[(String, NS)], parentNS: NamespaceBinding): NamespaceBinding = {
    if (pairs.isEmpty) parentNS
    else {
      val (pre, ns) = pairs.head
      val t = pairs.tail
      val parentNSBinding = pairsToNSBinding(t, parentNS)
      val res = NamespaceBinding(pre, ns.toString, parentNSBinding)
      res
    }
  }

  private lazy val parentMinimizedScope = enclosingElement.map { _.minimizedScope }.getOrElse(scala.xml.TopScope)

  /**
   * To be properly constructed, scala's xml Elems must share the scope (namespace bindings) of the enclosing
   * parent element, except when it adds more of its own bindings, in which case the tail is supposed to be shared.
   */
  private lazy val minimizedScope: NamespaceBinding = {
    val uniquePairs =
      if (enclosingComponent.isEmpty) {
        // If this is the root element and it contains xmlns="", then remove
        // it. xmlns="" is implied at the root. Note that we only do this for
        // the root because if a child has xmlns="", that implies the parent
        // had set the default namespace to something else, so we need to keep
        // the child xmlns="" to override that.
        myUniquePairs.filterNot { case (prefix, ns) => prefix == null && ns.isNoNamespace }
      } else {
        myUniquePairs
      }

    pairsToNSBinding(uniquePairs, parentMinimizedScope)
  }

  override lazy val runtimeData: RuntimeData = elementRuntimeData
  override lazy val termRuntimeData: TermRuntimeData = elementRuntimeData

  final lazy val defaultValue = {
    if (isDefaultable && (isScalar || isRequiredArrayElement)) {
      val dv =
        if (isNillable && useNilForDefault =:= YesNo.Yes) {
          UseNilForDefault // singleton object indicator
        } else {
          //
          // Note: no remapping PUA chars or otherwise messing with the text of the default value
          // because this must be a regular XSD default value so that Xerces validation
          // will work.
          //
          val str = defaultValueAsString
          val value = primType.fromXMLString(str)
          value
        }
      Some(dv)
    } else None
  }

  /**
   * The NextElementResolver is used to determine what infoset event comes next, and "resolves" which is to say
   * determines the ElementRuntimeData for that infoset event. This can be used to construct the initial
   * infoset from a stream of XML events.
   */
  final def computeNextElementResolver(possibles: Seq[ElementBase], resolverType: ResolverType): NextElementResolver = {
    //
    // Annoying, but scala's immutable Map is not covariant in its first argument
    // the way one would normally expect a collection to be.
    // So Map[NamedQName, ElementRuntimeData] is not a subtype of Map[QNameBase, ElementRuntimeData]
    // So we need a cast upward to Map[QNameBase,ElementRuntimeData]
    //
    val eltMap = possibles.map {
      e => (e.namedQName, e.elementRuntimeData)
    }.toMap.asInstanceOf[Map[QNameBase, ElementRuntimeData]]
    val resolver = eltMap.size match {
      case 0 => new NoNextElement(schemaFileLocation, resolverType)
      case 1 => new OnlyOnePossibilityForNextElement(schemaFileLocation, eltMap.values.head, resolverType)
      case _ => new SeveralPossibilitiesForNextElement(schemaFileLocation, eltMap, resolverType)
    }
    resolver
  }

  lazy val unparserInfosetElementDefaultingBehavior: UnparserInfo.InfosetEventBehavior = {
    import UnparserInfo._
    //if (isScalar && isDefaultable) ScalarDefaultable
    //else if (isArray && isDefaultable) ArrayDefaultable
    if (!isRepresented) MustExist
    else if (isOutputValueCalc) Computed
    else if (isOptional) Optional
    else if (isArray && !isRequiredArrayElement) Optional
    else MustExist
  }

  lazy val canBeAbsentFromUnparseInfoset: Boolean = {
    import UnparserInfo._
    unparserInfosetElementDefaultingBehavior !=:= MustExist
  }

  //  private lazy val mustBeAbsentFromUnparseInfoset: Boolean = {
  //    isOutputValueCalc
  //  }

  final lazy val nextElementResolver: NextElementResolver = {
    computeNextElementResolver(possibleNextChildElementsInInfoset, SiblingResolver)
  }

  final lazy val childElementResolver: NextElementResolver =
    computeNextElementResolver(possibleFirstChildElementsInInfoset, ChildResolver)

  lazy val elementRuntimeData: ElementRuntimeData = LV('elementRuntimeData) {
    val ee = enclosingElement
    //
    // Must be lazy below, because we are defining the elementRuntimeData in terms of
    // the elementRuntimeData of its enclosing element. This backpointer must be
    // constructed lazily so that we first connect up all the erds to their children,
    // and only subsequently ask for these parents to be elaborated.
    //
    lazy val optERD = ee.map { enc =>
      Assert.invariant(this != enc)
      enc.elementRuntimeData
    }
    lazy val maybeTRD = this.enclosingTerm.map { enc =>
      Assert.invariant(this != enc)
      enc.termRuntimeData
    }
    createElementRuntimeData(optERD, maybeTRD)
  }.value

  def erd = elementRuntimeData // just an abbreviation

  /**
   * Everything needed at runtime about the element
   * in order to compile expressions using it, (for debug)
   * and issue proper diagnostics in error situations.
   */
  private def createElementRuntimeData(parent: => Option[ElementRuntimeData],
    parentTerm: => Maybe[TermRuntimeData]): ElementRuntimeData = {

    //
    // I got sick of initialization time problems, so this mutual recursion
    // defines the tree of ERDs.
    //
    // This works because of deferred arguments and lazy evaluation
    //
    lazy val childrenERDs: Seq[ElementRuntimeData] =
      elementChildren.map { _.elementRuntimeData }

    val newERD: ElementRuntimeData = new ElementRuntimeData(
      parent,
      parentTerm,
      childrenERDs,
      schemaSet.variableMap,
      nextElementResolver,
      childElementResolver,
      encodingInfo,
      dpathElementCompileInfo,
      schemaFileLocation,
      diagnosticDebugName,
      path,
      namespaces,
      minimizedScope,
      defaultBitOrder,
      optPrimType,
      targetNamespace,
      thisElementsNamespace,
      optSimpleTypeRuntimeData,
      optMinOccurs,
      optMaxOccurs,
      name,
      targetNamespacePrefix,
      thisElementsNamespacePrefix,
      isHidden,
      nChildSlots,
      slotIndexInParent,
      isNillable,
      isArray, // can have more than 1 occurrence
      isOptional, // can have exactly 0 or 1 occurrence
      isRequired, // must have at least 1 occurrence
      namedQName,
      isRepresented,
      couldHaveText,
      alignmentValueInBits,
      hasNoSkipRegions,
      impliedRepresentation,
      optIgnoreCase,
      defaultValue,
      //
      // unparser specific items
      //
      false, // !isReferencedByExpressions, // assume it is always to be referenced by expressions
      optTruncateSpecifiedLengthString,
      if (isOutputValueCalc) Some(ovcCompiledExpression) else None)
    newERD
  }

  private lazy val optTruncateSpecifiedLengthString =
    Option(truncateSpecifiedLengthString =:= YesNo.Yes)
  // because of the way text numbers are unparsed, we don't know that
  // the string is for a text number. So we need this property for numbers and other text
  // simple types also.
  //    if (isSimpleType && simpleType.primType.isInstanceOf[NodeInfo.String.Kind]) {
  //      Option(truncateSpecifiedLengthString =:= YesNo.Yes)
  //    } else None // don't need this property for non-strings

  /**
   *  This QName should contain the prefix from the element reference
   */
  def namedQName: NamedQName

  /**
   * Each distinctly named child gets a slot.
   *
   * In the case where you have several elements with the same name and type,
   * but separated by other non-optional elements, then those are considered
   * to be different slots.
   *
   * Also, an xs:choice of elements, each child element gets its own slot. We
   * are not attempting to multiplex slots so that they are cleverly being shared.
   *
   * If a choice had many many disjoint children, then probably a map should be
   * used, not an array (as the infoset representation) so as to avoid wasting
   * all the slot space in these objects. This would still be constant-time access,
   * just with a larger constant overhead. It's a time/space tradeoff.
   */
  final lazy val nChildSlots: Int = {
    if (isSimpleType) 0
    else elementChildren.length
  }

  final lazy val slotIndexInParent: Int = {
    if (!nearestEnclosingElement.isDefined) 0
    else {
      val elemParent = nearestEnclosingElementNotRef.get
      val realElement = this.referredToComponent // because we might be an ElementRef
      val realChildren = elemParent.elementChildren.map { _.referredToComponent }
      val pos = realChildren.indexOf(realElement)
      Assert.invariant(pos >= 0)
      pos
    }
  }

  /**
   * Direct element children of a complex element.
   *
   * Include both represented and non-represented elements.
   */
  final lazy val elementChildren: Seq[ElementBase] = {
    this.typeDef match {
      case ct: ComplexTypeBase => {
        ct.group.elementChildren.asInstanceOf[Seq[ElementBase]]
      }
      case _ => Nil
    }
  }

  final lazy val elementChildrenCompileInfo = elementChildren.map { _.dpathElementCompileInfo }

  final override lazy val isRepresented = {
    val isRep = inputValueCalcOption.isInstanceOf[NotFound]
    if (!isRep) {
      if (isOptional) {
        SDE("inputValueCalc property can not appear on optional elements")
      }
      if (!isScalar) {
        SDE("inputValueCalc property can not appear on array elements")
      }
    }
    isRep
  }

  final lazy val isOutputValueCalc = outputValueCalcOption.isInstanceOf[Found]

  final override lazy val impliedRepresentation = {
    val rep = if (isSimpleType) {
      primType match {
        case PrimType.HexBinary => Representation.Binary
        case PrimType.String => Representation.Text
        case _ => representation
      }
    } else {
      representation
    }
    rep
  }

  final override lazy val couldHaveText: Boolean = {
    hasDelimiters ||
      (isSimpleType && impliedRepresentation == Representation.Text) ||
      (isComplexType && complexType.group.couldHaveText)
  }

  final override lazy val termChildren: Seq[Term] = {
    if (isSimpleType) Nil
    else Seq(complexType.group)
  }

  final lazy val isParentUnorderedSequence: Boolean = {
    parent match {
      case s: Sequence if !s.isOrdered => true
      case _ => false
    }
  }

  protected final def annotationFactory(node: Node): Option[DFDLAnnotation] = {
    node match {
      case <dfdl:element>{ contents @ _* }</dfdl:element> => Some(new DFDLElement(node, this))
      case _ => annotationFactoryForDFDLStatement(node, this)
    }
  }

  protected final def emptyFormatFactory = new DFDLElement(newDFDLAnnotationXML("element"), this)

  protected final def isMyFormatAnnotation(a: DFDLAnnotation) = a.isInstanceOf[DFDLElement]

  private def getImplicitAlignmentInBits(thePrimType: PrimType, theRepresentation: Representation): Int = {
    theRepresentation match {
      case Representation.Text =>
        thePrimType match {
          case PrimType.HexBinary => Assert.impossible("type xs:hexBinary with representation='text'")
          case _ => knownEncodingAlignmentInBits
        }
      case Representation.Binary =>
        thePrimType match {
          case PrimType.String => Assert.impossible("type xs:string with representation='binary'")
          case PrimType.Double | PrimType.Long | PrimType.UnsignedLong => 64
          case PrimType.Float | PrimType.Int | PrimType.UnsignedInt | PrimType.Boolean => 32
          case PrimType.Short | PrimType.UnsignedShort => 16
          case PrimType.Integer | PrimType.Decimal | PrimType.Byte | PrimType.UnsignedByte | PrimType.NonNegativeInteger => 8
          case PrimType.DateTime | PrimType.Date | PrimType.Time =>
            binaryCalendarRep match {
              case BinaryCalendarRep.BinaryMilliseconds => 64
              case BinaryCalendarRep.BinarySeconds => 32
              case _ => schemaDefinitionError("Implicit Alignment: binaryCalendarRep was %s but we expected BinarySeconds or BinaryMilliseconds.", binaryCalendarRep)
            }
          case PrimType.HexBinary => 8
        }
    }
  }

  private lazy val implicitAlignmentInBits: Int = getImplicitAlignmentInBits(primType, impliedRepresentation)

  final lazy val alignmentValueInBits: JInt = {
    alignment match {
      case AlignmentType.Implicit => {
<<<<<<< HEAD
        if (this.isComplexType) {
          val ct = this.complexType
          ct.alignmentValueInBits
        } else implicitAlignmentInBits
=======
        if (this.isComplexType) elementComplexType.modelGroup.group.alignmentValueInBits
        else implicitAlignmentInBits
>>>>>>> c2cf9605
      }
      case align: JInt => {
        val alignInBits: JInt = this.alignmentUnits match {
          case AlignmentUnits.Bits => align
          case AlignmentUnits.Bytes => 8 * align
        }
        if (this.isSimpleType) {
          impliedRepresentation match {
            case Representation.Text => {
              if (isRepresented && (alignInBits % implicitAlignmentInBits) != 0)
                SDE("The given alignment (%s bits) must be a multiple of the encoding specified alignment (%s bits) for %s when representation='text'. Encoding: %s",
                  alignInBits, implicitAlignmentInBits, primType.name, this.knownEncodingName)
            }
            case _ => /* Non textual data, no need to compare alignment to encoding's expected alignment */
          }
        }
        alignInBits
      }
    }
  }

  /**
   * Tells us if we have a specific length.
   *
   * Keep in mind that 80 characters in length can be anywhere from 80 to 320 bytes
   * depending on the character encoding. So fixed length doesn't mean in bytes.
   * it means in dfdl:lengthUnits units, which could be characters, and those can
   * be fixed or variable width.
   */
  final lazy val isFixedLength = {
    (lengthKind =:= LengthKind.Explicit && lengthEv.isConstant) ||
      isImplicitLengthString
    // TODO: there are lots of other cases where things are fixed length
    // e.g., implicit length hexBinary uses maxLength for length in bytes
    // e.g., implicit length fixed-precision binary numbers (byte, short, int, long and unsigned thereof)
    // In general the things in this file about fixed length seem to miss hexBinary.
  }

  final def isImplicitLengthString = isSimpleType && primType =:= PrimType.String && lengthKind =:= LengthKind.Implicit

  final lazy val fixedLengthValue: Long = {
    Assert.usage(isFixedLength)
    if (lengthKind =:= LengthKind.Explicit) lengthEv.optConstant.get
    else {
      Assert.invariant(lengthKind =:= LengthKind.Implicit)
      // it's a string with implicit length. get from facets
      schemaDefinitionUnless(this.hasMaxLength, "String with dfdl:lengthKind='implicit' must have an XSD maxLength facet value.")
      val ml = this.maxLength
      ml.longValue()
    }
  }

  final def hasFixedLengthOf(n: Int) = {
    if (!isFixedLength) false
    else {
      val fl = fixedLengthValue
      n.toLong =#= fl
    }
  }

  final lazy val isLengthAlwaysNonZero = {
    Assert.usage(isRepresented)
    if (hasFixedLengthOf(0)) false
    else if (isFixedLength) true
    else false
  }

  final lazy val fixedLength = {
    if (isFixedLength) lengthEv.optConstant.get.longValue() else -1L // shouldn't even be asking for this if not isFixedLength
  }

  final lazy val maybeFixedLengthInBits = {
    if (isRepresented && isFixedLength) {
      val bitsMultiplier = lengthUnits match {
        case LengthUnits.Bits => 1
        case LengthUnits.Bytes => 8
        case LengthUnits.Characters => if (knownEncodingIsFixedWidth) knownEncodingWidthInBits else -1
      }
      if (bitsMultiplier > 0) {
        MaybeULong(fixedLengthValue * bitsMultiplier)
      } else {
        MaybeULong.Nope
      }
    } else {
      MaybeULong.Nope
    }
  }

  /**
   * Nil Lit = literal nil, as opposed to value nil that uses a reserved value
   */
  private lazy val isDefinedNilLit: Boolean = {
    val res = isNillable &&
      (nilKind == NilKind.LiteralValue ||
        nilKind == NilKind.LiteralCharacter)
    res
  }

  private lazy val isDefinedNilValue: Boolean = {
    val res = (isNillable && nilKind == NilKind.LogicalValue)
    res
  }

  /**
   * These are static properties even though the delimiters can have runtime-computed values.
   * The existence of an expression to compute a delimiter is assumed to imply a non-zero-length, aka a real delimiter.
   */

  private def NVDP = NilValueDelimiterPolicy
  private def EVDP = EmptyValueDelimiterPolicy

  private lazy val hasNilValueInitiator = initTermTestExpression(initiatorParseEv, nilValueDelimiterPolicy, NVDP.Both, NVDP.Initiator)
  private lazy val hasNilValueTerminator = initTermTestExpression(terminatorParseEv, nilValueDelimiterPolicy, NVDP.Both, NVDP.Terminator)

  /**
   * We need the nil values in raw form for diagnostic messages.
   *
   * We need the nil values in cooked forms of two kinds. For parsing, and for unparsing.
   *
   * The difference is due to for unparsing the %NL; is treated specially
   * because it must be computed based on dfdl:outputNewLine.
   */
  lazy val cookedNilValuesForParse = cookedNilValue(forUnparse = false)
  lazy val rawNilValuesForParse = rawNilValueList(forUnparse = false)

  lazy val cookedNilValuesForUnparse = cookedNilValue(forUnparse = true)
  lazy val rawNilValuesForUnparse = rawNilValueList(forUnparse = false)

  lazy val hasESNilValue = rawNilValuesForParse.contains("%ES;")

  final lazy val hasNilValueRequiredSyntax = isNillable &&
    ((isDefinedNilLit && (hasNilValueInitiator || hasNilValueTerminator)) ||
      (isDefinedNilLit && !hasESNilValue) ||
      (isDefinedNilValue && (hasInitiator || hasTerminator)) ||
      // below is the case of string or hexbinary and nilKind logicalValue. A logical value of ES can
      // cause a nil value to be created.
      (isDefinedNilValue && (isSimpleType && (simpleType.primType =:= PrimType.String || simpleType.primType =:= PrimType.HexBinary) && !hasESNilValue)))

  final lazy val hasEmptyValueInitiator = initTermTestExpression(initiatorParseEv, emptyValueDelimiterPolicy, EVDP.Both, EVDP.Initiator)
  final lazy val hasEmptyValueTerminator = initTermTestExpression(terminatorParseEv, emptyValueDelimiterPolicy, EVDP.Both, EVDP.Terminator)

  // See how this function takes the prop: => Any that is pass by name (aka lazy pass).
  // That allows us to not require the property to exist at all if
  // expr.isKnownNotEmpty turns out to be false.
  private def initTermTestExpression(expr: DelimiterParseEv, prop: => Any, true1: Any, true2: Any): Boolean = {
    // changed from a match on a 2-tuple to if-then-else logic because we don't even want to ask for
    // prop's value at all unless the first test is true.
    if (expr.isKnownNonEmpty)
      if (prop == true1 || prop == true2) true
      else false
    else false
  }

  /**
   * Means the element is in a context where there is a separator (from some enclosing sequence)
   * expected after it.
   *
   * Abstract here because implementations are different for local vs. global things.
   */
  def hasSep: Boolean

  /**
   * check length and if there are delimiters such that there is a concept of something that we can call 'empty'
   *
   * Empty is observable so long as one can
   * have zero length followed by a separator, or zero length between an
   * initiator and terminator (as required for empty by emptyValueDelimiterPolicy)
   */
  final def emptyIsAnObservableConcept = LV('emptyIsAnObservableConcept) {
    if (this.isLengthAlwaysNonZero) false
    else {
      val res = if (hasSep || //FIXME: not sufficient unless it's a postfix separator, or we know there will be some other terminating markup after.
        hasEmptyValueInitiator ||
        hasEmptyValueTerminator) {
        true
      } else false
      res
    }
  }.value

  import edu.illinois.ncsa.daffodil.dsom.FacetTypes._

  private lazy val hasPattern: Boolean = typeDef.optRestriction.map { _.hasPattern }.getOrElse(false)
  private lazy val hasEnumeration: Boolean = typeDef.optRestriction.map { _.hasEnumeration }.getOrElse(false)
  protected lazy val hasMinLength = typeDef.optRestriction.map { _.hasMinLength }.getOrElse(false)
  protected lazy val hasMaxLength = typeDef.optRestriction.map { _.hasMaxLength }.getOrElse(false)
  private lazy val hasMinInclusive = typeDef.optRestriction.map { _.hasMinInclusive }.getOrElse(false)
  private lazy val hasMaxInclusive = typeDef.optRestriction.map { _.hasMaxInclusive }.getOrElse(false)
  private lazy val hasMinExclusive = typeDef.optRestriction.map { _.hasMinExclusive }.getOrElse(false)
  private lazy val hasMaxExclusive = typeDef.optRestriction.map { _.hasMaxExclusive }.getOrElse(false)
  private lazy val hasTotalDigits = typeDef.optRestriction.map { _.hasTotalDigits }.getOrElse(false)
  private lazy val hasFractionDigits = typeDef.optRestriction.map { _.hasFractionDigits }.getOrElse(false)

  final lazy val patternValues: Seq[FacetValueR] = {
    Assert.invariant(hasPattern)
    typeDef.optRestriction.map { r =>
      schemaDefinitionUnless(r.primType == PrimType.String,
        "Pattern is only allowed to be applied to string and types derived from string.")
      r.patternValues
    }.getOrElse(Nil)
  }

  private lazy val enumerationValues: Option[String] = {
    Assert.invariant(hasEnumeration)
    typeDef.optRestriction.flatMap { _.enumerationValues }
    //    .getOrElse {
    //      Assert.invariantFailed("must have an enumeration value")
    //    }
  }

  /**
   * Compute minLength and maxLength together to share error-checking
   * and case dispatch that would otherwise have to be repeated.
   */
  final lazy val (minLength: java.math.BigDecimal, maxLength: java.math.BigDecimal) = computeMinMaxLength
  // TODO: why are we using java.math.BigDecimal, when scala has a much
  // nicer decimal class?
  private val zeroBD = new java.math.BigDecimal(0)
  private val unbBD = new java.math.BigDecimal(-1) // TODO: should this be a tunable limit?

  private def computeMinMaxLength: (java.math.BigDecimal, java.math.BigDecimal) = {
    schemaDefinitionUnless(isSimpleType, "Facets minLength and maxLength are allowed only on types string and hexBinary.")
    typeDef match {
      case prim: PrimitiveType => {
        val pt = prim.primType
        schemaDefinitionWhen((pt == PrimType.String || pt == PrimType.HexBinary) && lengthKind == LengthKind.Implicit,
          "Facets minLength and maxLength must be defined for type %s with lengthKind='implicit'",
          pt.name)
        //
        // We handle text numbers by getting a stringValue first, then
        // we convert to the number type.
        //
        // This means we cannot check and SDE here on incorrect simple type.
        return (zeroBD, unbBD)
      }
      case st: SimpleTypeDefBase if st.optRestriction.isDefined => {
        val r = st.optRestriction.get
        val pt = st.primType
        val typeOK = pt == PrimType.String || pt == PrimType.HexBinary
        schemaDefinitionWhen(!typeOK && (hasMinLength || hasMaxLength),
          "Facets minLength and maxLength are not allowed on types derived from type %s.\nThey are allowed only on typed derived from string and hexBinary.",
          pt.name)
        val res = (hasMinLength, hasMaxLength, lengthKind) match {
          case (true, true, LengthKind.Implicit) => {
            schemaDefinitionUnless(
              r.minLengthValue.compareTo(r.maxLengthValue) == 0,
              "The minLength and maxLength must be equal for type %s with lengthKind='implicit'. Values were minLength of %s, maxLength of %s.",
              pt.name, r.minLengthValue, r.maxLengthValue)
            (r.minLengthValue, r.maxLengthValue)
          }
          case (true, true, _) => {
            schemaDefinitionWhen(
              r.minLengthValue.compareTo(r.maxLengthValue) > 0,
              // always true, so we don't bother to specify the type in the message.
              "The minLength facet value must be less than or equal to the maxLength facet value. Values were minLength of %s, maxLength of %s.",
              r.minLengthValue, r.maxLengthValue)
            (r.minLengthValue, r.maxLengthValue)
          }
          case (_, _, LengthKind.Implicit) => SDE("When lengthKind='implicit', both minLength and maxLength facets must be specified.")
          case (false, true, _) => (zeroBD, r.maxLengthValue)
          case (false, false, _) => (zeroBD, unbBD)
          case (true, false, _) => (r.minLengthValue, unbBD)
          case _ => Assert.impossible()
        }
        res
      }
      case st: SimpleTypeDefBase => {
        Assert.invariant(st.optRestriction.isEmpty)
        (zeroBD, unbBD)
      }
    }
  }

  // TODO: see code above that computes minLength, maxLength
  // simultaneously to avoid redundant check code.
  //
  // Same thing applies to the other paired facets where there is lots of
  // common logic associated with checking.
  private lazy val minInclusive: java.math.BigDecimal = {
    Assert.usage(hasMinInclusive)
    typeDef.optRestriction.map { r =>
      if (r.hasMinExclusive) SDE("MinInclusive and MinExclusive cannot be specified for the same simple type.")
      if (r.hasMaxExclusive) {
        val res = r.minInclusiveValue.compareTo(r.maxExclusiveValue)
        if (res > 0) SDE("MinInclusive(%s) must be less than or equal to MaxExclusive(%s).", r.minInclusiveValue, r.maxExclusiveValue)
      }
      if (r.hasMaxInclusive) {
        val res = r.minInclusiveValue.compareTo(r.maxInclusiveValue)
        if (res > 0) SDE("MinInclusive(%s) must be less than or equal to MaxInclusive(%s).", r.minInclusiveValue, r.maxInclusiveValue)
      }
      r.minInclusiveValue
    }.get
  }

  private lazy val maxInclusive: java.math.BigDecimal = {
    Assert.usage(hasMaxInclusive)
    typeDef.optRestriction.map { r =>
      if (r.hasMaxExclusive) SDE("MaxInclusive and MaxExclusive cannot be specified for the same simple type.")
      if (r.hasMinExclusive) {
        val res = r.minExclusiveValue.compareTo(r.maxInclusiveValue)
        if (res > 0) SDE("MinExclusive(%s) must be less than or equal to MaxInclusive(%s)", r.minExclusiveValue, r.maxInclusiveValue)
      }
      if (r.hasMinInclusive) {
        val res = r.minInclusiveValue.compareTo(r.maxInclusiveValue)
        if (res > 0) SDE("MinInclusive(%s) must be less than or equal to MaxInclusive(%s)", r.minInclusiveValue, r.maxInclusiveValue)
      }
      r.maxInclusiveValue
    }.get
  }

  private lazy val minExclusive: java.math.BigDecimal = {
    Assert.usage(hasMinExclusive)
    typeDef.optRestriction.map { r =>
      if (r.hasMinInclusive) SDE("MinInclusive and MinExclusive cannot be specified for the same simple type.")
      if (r.hasMaxInclusive) {
        val res = r.minExclusiveValue.compareTo(r.maxInclusiveValue)
        if (res > 0) SDE("MinExclusive(%s) must be less than or equal to MaxInclusive(%s)", r.minExclusiveValue, r.maxInclusiveValue)
      }
      if (r.hasMaxExclusive) {
        val res = r.minExclusiveValue.compareTo(r.maxExclusiveValue)
        if (res > 0) SDE("MinExclusive(%s) must be less than or equal to MaxExclusive(%s)", r.minExclusiveValue, r.maxExclusiveValue)
      }
      r.minExclusiveValue
    }.get
  }

  private lazy val maxExclusive: java.math.BigDecimal = {
    Assert.invariant(hasMaxExclusive)
    typeDef.optRestriction.map { r =>
      if (r.hasMaxInclusive) SDE("MaxExclusive and MaxInclusive cannot be specified for the same simple type.")
      if (r.hasMinInclusive) {
        val res = r.minInclusiveValue.compareTo(r.maxExclusiveValue)
        if (res > 0) SDE("MinInclusive(%s) must be less than or equal to MaxExclusive(%s)", r.minInclusiveValue, r.maxExclusiveValue)
      }
      if (r.hasMinExclusive) {
        val res = r.minExclusiveValue.compareTo(r.maxExclusiveValue)
        if (res > 0) SDE("MinExclusive(%s) must be less than or equal to MaxExclusive(%s)", r.minExclusiveValue, r.maxExclusiveValue)
      }
      r.maxExclusiveValue
    }.get
  }

  private lazy val totalDigits: java.math.BigDecimal = {
    Assert.usage(hasTotalDigits)
    val st = simpleType
    typeDef.optRestriction.map { r =>
      // Can only be applied to decimal or any of the integer types, and
      // types derived from them
      val isDerivedFromDecimal = NodeInfo.isXDerivedFromY(st.primType.name, "decimal")
      val isDerivedFromInteger = NodeInfo.isXDerivedFromY(st.primType.name, "integer")
      if (isDerivedFromDecimal || isDerivedFromInteger) r.totalDigitsValue
      else {
        SDE("TotalDigits facet can only be applied to decimal or any of the integer types, and types derived from them. Restriction base is %s", st.primType.name)
      }
    }.get
  }

  private lazy val fractionDigits: java.math.BigDecimal = {
    Assert.usage(hasFractionDigits)
    typeDef.optRestriction.map { r =>
      // Can only be applied to decimal
      val isDerivedFromDecimal = NodeInfo.isXDerivedFromY(r.primType.name, "decimal")
      if (isDerivedFromDecimal) {
        if (r.hasTotalDigits) {
          val res = r.fractionDigitsValue.compareTo(r.totalDigitsValue)
          if (res > 0) SDE("FractionDigits facet must not exceed TotalDigits.")
        }
        r.fractionDigitsValue
      } else {
        SDE("FractionDigits facet can only be applied to decimal. Restriction base is %s", r.primType.name)
      }
    }.get
  }

  private lazy val optSimpleTypeRuntimeData: Option[SimpleTypeRuntimeData] =
    typeDef match {
      case _: PrimitiveType => None
      case _: ComplexTypeBase => None
      case s: SimpleTypeDefBase =>
        Some(s.simpleTypeRuntimeData)
    }

  /**
   * Does the element have a default value?
   */
  def isDefaultable: Boolean
  def defaultValueAsString: String

  /**
   * Combine our statements with those of the ref that is referencing us (if there is one), and
   * those of our simpleType (if we're a simple type element)
   *
   * The order here is important. The statements from type come first, then from declaration, then from
   * reference.
   */
  lazy val statements: Seq[DFDLStatement] =
    stForStatements.map { _.statements }.getOrElse(Nil) ++
      localStatements ++
      elementRef.map { _.statements }.getOrElse(Nil)

  lazy val newVariableInstanceStatements: Seq[DFDLNewVariableInstance] =
    stForStatements.map { _.newVariableInstanceStatements }.getOrElse(Nil) ++
      localNewVariableInstanceStatements ++
      elementRef.map { _.newVariableInstanceStatements }.getOrElse(Nil)

  lazy val (discriminatorStatements, assertStatements) =
    checkDiscriminatorsAssertsDisjoint(combinedDiscrims, combinedAsserts)

  private lazy val combinedAsserts: Seq[DFDLAssert] =
    stForStatements.map { _.assertStatements }.getOrElse(Nil) ++
      localAssertStatements ++
      elementRef.map { _.assertStatements }.getOrElse(Nil)

  private lazy val combinedDiscrims: Seq[DFDLDiscriminator] =
    stForStatements.map { _.discriminatorStatements }.getOrElse(Nil) ++
      localDiscriminatorStatements ++
      elementRef.map { _.discriminatorStatements }.getOrElse(Nil)

  lazy val setVariableStatements: Seq[DFDLSetVariable] = {
    val combinedSvs =
      stForStatements.map { _.setVariableStatements }.getOrElse(Nil) ++
        localSetVariableStatements ++
        elementRef.map { _.setVariableStatements }.getOrElse(Nil)
    checkDistinctVariableNames(combinedSvs)
  }

  private lazy val stForStatements = typeDef match {
    case st: SimpleTypeDefBase => Some(st)
    case _ => None
  }

  protected final def possibleFirstChildTerms: Seq[Term] = termChildren

  protected final def couldBeLastElementInModelGroup: Boolean = LV('couldBeLastElementInModelGroup) {
    val couldBeLast = enclosingTerm match {
      case None => true
      case Some(s: Sequence) if s.isOrdered => {
        !possibleNextSiblingTerms.exists {
          case e: ElementBase => !e.isOptional || e.isRequiredArrayElement
          case mg: ModelGroup => mg.mustHaveRequiredElement
        }
      }
      case _ => true
    }
    couldBeLast
  }.value

  final lazy val nextParentElements: Seq[ElementBase] = {
    if (enclosingTerm.isDefined && couldBeLastElementInModelGroup) {
      enclosingTerm.get.asInstanceOf[ModelGroup].possibleNextChildElementsInInfoset
    } else {
      Nil
    }
  }

  protected final lazy val defaultParseUnparsePolicy = optionParseUnparsePolicy.getOrElse(ParseUnparsePolicy.Both)

  // This function ensures that all children have a compatable
  // parseUnparsePolicy with the root. In other words, if the root policy is
  // 'Both', all children must also be 'Both'. If the root policy is 'Parse' or
  // 'Unparse', then all children must have either the same policy, or must be
  // 'Both'.
  //
  // If the context is None, then that means the policy was determined by the
  // user (e.g. a tunable), rather than by using the default value of the root
  // element
  final def checkParseUnparsePolicyCompatibility(context: Option[ElementBase], policy: ParseUnparsePolicy): Unit = {
    elementChildren.foreach { child =>
      val childPolicy = child.defaultParseUnparsePolicy
      val isCompatible = policy == childPolicy || childPolicy == ParseUnparsePolicy.Both
      if (!isCompatible) {
        if (context.isDefined) {
          context.get.SDE("Child element '%s' with daf:parseUnparsePolicy='%s' is not compatible with root elements daf:parseUnparsePolicy='%s'", child, childPolicy, policy)
        } else {
          SDE("Element '%s' with daf:parseUnparsePolicy='%s' is not compatible with user supplied daf:parseUnparsePolicy='%s'", child, childPolicy, policy)
        }
      }

      // recursively check children
      child.checkParseUnparsePolicyCompatibility(context, policy)
    }
  }

}<|MERGE_RESOLUTION|>--- conflicted
+++ resolved
@@ -652,15 +652,8 @@
   final lazy val alignmentValueInBits: JInt = {
     alignment match {
       case AlignmentType.Implicit => {
-<<<<<<< HEAD
-        if (this.isComplexType) {
-          val ct = this.complexType
-          ct.alignmentValueInBits
-        } else implicitAlignmentInBits
-=======
-        if (this.isComplexType) elementComplexType.modelGroup.group.alignmentValueInBits
+        if (this.isComplexType) this.complexType.modelGroup.group.alignmentValueInBits
         else implicitAlignmentInBits
->>>>>>> c2cf9605
       }
       case align: JInt => {
         val alignInBits: JInt = this.alignmentUnits match {

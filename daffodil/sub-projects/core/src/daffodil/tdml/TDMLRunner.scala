package daffodil.tdml

import java.io.File
import scala.Array.canBuildFrom
import scala.xml.NodeSeq.seqToNodeSeq
import scala.xml._

import org.scalatest.junit.JUnit3Suite
import daffodil.Implicits.using
import daffodil.dsom.Compiler
import daffodil.xml.XMLUtils
import daffodil.util._
import daffodil.api._
import junit.framework.Assert.assertEquals
import junit.framework.Assert.assertTrue
import junit.framework.Assert.fail
import daffodil.util.Misc._
import java.io.FileInputStream
import java.io.FileNotFoundException
import org.xml.sax.InputSource
import java.io.StringReader
import javax.xml.transform.stream.StreamSource
import java.net.URL
import java.net.URI
import daffodil.exceptions.Assert

/**
 * Parses and runs tests expressed in IBM's contributed tdml "Test Data Markup Language"
 */

//
// TODO: validate the infoset XML (expected result) against the DFDL Schema, that is using it as an XML Schema
// for the infoset. This would prevent errors where the infoset instance and the schema drift apart under maintenance.
//
// TODO: validate the actual result against the DFDL Schema using it as an XML Schema. 
//
<<<<<<< HEAD
// TODO: add ability to embed the schema directly in the TDML file for a 100% self-contained test case. Note that
// the schemas should not be inside the individual test cases, but instead should be separate top-level structures 
// referenced from the test cases.
//
// 

=======
>>>>>>> e1d8412f
/**
 * TDML test suite runner
 *
 * Keep this independent of Daffodil, so that it can be used to run tests against other DFDL implementations as well.
 * E.g., it should only need an API specified as a collection of Scala traits, and some simple way to inject
 * dependency on one factory to create processors.
 */

class DFDLTestSuite(ts: Node, tdmlFile: File, tsInputSource: InputSource)
  extends Logging {

  var checkEverything: Boolean = false
  def setCheckEverything(flag: Boolean) {
    checkEverything = flag
  }

  def this(tdmlFile: File) = this(XML.loadFile(tdmlFile), tdmlFile, new InputSource(tdmlFile.toURI().toASCIIString()))
  def this(tsNode: Node) = this(tsNode, null, new InputSource(new StringReader(tsNode.toString)))
  def this(tsURL: URL) = this(XML.load(tsURL), null, new InputSource(tsURL.toURI().toASCIIString()))

  //
  // we immediately validate the incoming test suite document
  // against its schema. We're depending on Validator to find all the 
  // included schemas such as that for embedded defineSchema named schema nodes.
  // 
  val tdmlXSDResourcePath = "/xsd/tdml.xsd"

  val tdmlSchemaResource = Misc.getRequiredResource(tdmlXSDResourcePath)

  lazy val isTDMLFileValid = {
    val validatedXML = Validator.validateXML(
      new StreamSource(tdmlSchemaResource.toURI().toASCIIString()),
      tsInputSource)
    val status = validatedXML != null
    status
  }

  val parserTestCases = (ts \ "parserTestCase").map { node => ParserTestCase(node, this) }
  val unparserTestCases = (ts \ "unparserTestCase").map { node => UnparserTestCase(node, this) }
  val serializerTestCases = (ts \ "serializerTestCase").map { node => SerializerTestCase(node, this) }
  val testCases: Seq[TestCase] = parserTestCases ++ unparserTestCases ++ serializerTestCases
  val suiteName = (ts \ "@suiteName").text
  val suiteID = (ts \ "@ID").text
  val description = (ts \ "@description").text
  val embeddedSchemas = (ts \ "defineSchema").map { node => DefinedSchema(node, this) }

  def runAllTests(schema: Option[Node] = None) {
    if (isTDMLFileValid)
      testCases.map { _.run(schema) }
    else {
      log(Error("TDML file %s is not valid.", tsInputSource.getSystemId))
    }
  }

  def runOneTest(testName: String, schema: Option[Node] = None) {
    if (isTDMLFileValid)
      runOneTestNoTDMLValidation(testName, schema)
    else {
      log(Error("TDML file %s is not valid.", tsInputSource.getSystemId))
    }
  }

  /**
   * Use to bypass validation of the TDML document itself.
   *
   * This is used for testing whether one can detect validation errors
   * in the DFDL schema.
   *
   * Without this, you can't get to the validation errors, because it
   * rejects the TDML file itself.
   */
  def runOneTestNoTDMLValidation(testName: String, schema: Option[Node] = None) {
    val testCase = testCases.find(_.name == testName)
    testCase match {
      case None => throw new Exception("test " + testName + " was not found.")
      case Some(tc) => {
        tc.run(schema)
      }
    }
  }

  /**
   * Try a few possibilities to find the model/schema file.
   *
   * IBM's suites have funny model paths in them. We don't have that file structure,
   * so we look for the schema/model files in the working directory, and in the same
   * directory as the tdml file, and some other variations.
   */
  def findModelFile(fileName: String): File = {
    val firstTry = new File(fileName)
    if (firstTry.exists()) return firstTry
    // see if it can be found relative to the tdml test file, like next to it.
    val sysId = tsInputSource.getSystemId()
    if (sysId != null) {
      val sysFile = new File(new URI(sysId))
      if (sysFile.exists()) {
        // the system Id of the tdml file was a file.
        val sysPath = sysFile.getParent()
        val modelFileName = sysPath + File.separator + fileName
        log(Debug("Model file name is: %s", modelFileName))
        val modelFile = new File(modelFileName)
        if (modelFile.exists()) return modelFile
      }
    }
    // try ignoring the directory part
    val parts = fileName.split("/")
    if (parts.length > 1) {
      val filePart = parts.last
      val secondTry = findModelFile(filePart) // recursively
      if (secondTry.exists()) return secondTry;
    }
    throw new FileNotFoundException("Unable to find model file " + fileName + ".")
  }

  def findModel(modelName: String): Node = {
    // schemas defined with defineSchema take priority as names.
    val es = embeddedSchemas.find { defSch => defSch.name == modelName }
    es match {
      case Some(defschema) => defschema.xsdSchema
      case None => {
        val file = findModelFile(modelName)
        val schema = XML.loadFile(file)
        schema
      }
    }
  }

}

abstract class TestCase(ptc: NodeSeq, val parent: DFDLTestSuite)
  extends Logging {

  def toOpt[T](n: Seq[T]) = {
    n match {
      case Seq() => None
      case Seq(a) => Some(a)
      // ok for it to error if there is more than one in sequence.
    }
  }

  val document = toOpt(ptc \ "document").map { node => new Document(node, this) }
  val infoset = toOpt(ptc \ "infoset").map { node => new Infoset(node, this) }
  val errors = toOpt(ptc \ "errors").map { node => new ExpectedErrors(node, this) }
  val warnings = toOpt(ptc \ "warnings").map { node => new ExpectedWarnings(node, this) }

  val name = (ptc \ "@name").text
  val ptcID = (ptc \ "@ID").text
  val id = name + (if (ptcID != "") "(" + ptcID + ")" else "")
  val root = (ptc \ "@root").text
  val model = (ptc \ "@model").text
  val description = (ptc \ "@description").text
  val unsupported = (ptc \ "@unsupported").text match {
    case "true" => true
    case "false" => false
    case _ => false
  }

  def findModel(modelName: String): Node = {
    if (modelName == "") {
      suppliedSchema match {
        case None => throw new Exception("No model.")
        case Some(s) => return s
      }
    } else
      parent.findModel(modelName)
  }

  var suppliedSchema: Option[Node] = None

  protected def runProcessor(processor: DFDL.ProcessorFactory,
    data: Option[DFDL.Input],
    infoset: Option[Infoset],
    errors: Option[ExpectedErrors],
    warnings: Option[ExpectedWarnings]): Unit

  def run(schema: Option[Node] = None) {
    suppliedSchema = schema
    val sch = schema match {
      case Some(sch) => {
        if (model != "") throw new Exception("You supplied a model attribute, and a schema argument. Can't have both.")
        sch
      }
      case None => {
        if (model == "") throw new Exception("No model was found.")
        val schemaNode = findModel(model)
        schemaNode
      }
    }
    val compiler = Compiler()
    compiler.setDistinguishedRootNode(root)
    compiler.setCheckEverything(parent.checkEverything)
    val pf = compiler.compile(sch)
    val data = document.map { _.data }
    runProcessor(pf, data, infoset, errors, warnings)
    // if we get here, the test passed. If we don't get here then some exception was
    // thrown either during the run of the test or during the comparison.
    log(Info("Test %s passed.", id))
  }

  def verifyAllDiagnosticsFound(actual: WithDiagnostics, expectedDiags: Option[ErrorWarningBase]) = {
    val actualDiags = actual.getDiagnostics
    if (actualDiags.length == 0) {
      throw new Exception("""No diagnostic objects found.""")
    } else {
      actualDiags.foreach{ ad => log(Info(ad.toString))}
    }
    val actualDiagMsgs = actualDiags.map { _.toString }
    val expectedDiagMsgs = expectedDiags.map { _.messages }.getOrElse(Nil)
    // must find each expected warning message within some actual warning message.
    expectedDiagMsgs.foreach {
      expected =>
        {
          val wasFound = actualDiagMsgs.exists {
            actual => actual.contains(expected)
          }
          if (!wasFound) {
            throw new Exception("""Did not find diagnostic message """" +
              expected + """" in any of the actual diagnostic messages: """ + "\n" +
              actualDiagMsgs.mkString("\n"))
          }
        }
    }
  }

}

case class ParserTestCase(ptc: NodeSeq, parentArg: DFDLTestSuite)
  extends TestCase(ptc, parentArg) {

  def runProcessor(pf: DFDL.ProcessorFactory,
    data: Option[DFDL.Input],
    optInfoset: Option[Infoset],
    optErrors: Option[ExpectedErrors],
    warnings: Option[ExpectedWarnings]) = {

    val dataToParse = data.get
    (optInfoset, optErrors) match {
      case (Some(infoset), None) => runParseExpectSuccess(pf, dataToParse, infoset, warnings)
      case (None, Some(errors)) => runParseExpectErrors(pf, dataToParse, errors, warnings)
      case _ => throw new Exception("Invariant broken. Should be Some None, or None Some only.")
    }

  }

  def verifyParseInfoset(actual: DFDL.ParseResult, infoset: Infoset) {
    val trimmed = Utility.trim(actual.result)
    //
    // Attributes on the XML like xsi:type and also namespaces (I think) are 
    // making things fail these comparisons, so we strip all attributes off (since DFDL doesn't 
    // use attributes at all)
    // 
    val actualNoAttrs = XMLUtils.removeAttributes(trimmed)
    // 
    // Would be great to validate the actuals against the DFDL schema, used as
    // an XML schema on the returned infoset XML.
    // Getting this to work is a bigger issue. What with stripping of attributes
    // etc.
    // 
    // TODO: Fix so we can validate here.
    //
    // assert(Validator.validateXMLNodes(sch, actualNoAttrs) != null)
    //

    // Something about the way XML is constructed is different between our jdom-converted 
    // results and the ones created by scala directly parsing the TDML test files.
    // so we run the expected stuff through the same converters that were used to
    // convert the actual.
    val expected = XMLUtils.element2Elem(XMLUtils.elem2Element(infoset.contents))

    if (expected != actualNoAttrs) {
      val diffs = XMLUtils.computeDiff(expected, actualNoAttrs)
      //throw new Exception("Comparison failed. Expected: " + expected + " but got " + actualNoAttrs)
<<<<<<< HEAD
      throw new Exception("Comparison failed. Differences were (path, expected, actual):\n" + diffs.map { _.toString }.mkString("\n"))
=======
      throw new Exception("Comparison failed.\nExpected %s\nActual %s\nDifferences were (path, expected, actual):\n %s".format(
          expected.toString, actualNoAttrs.toString, diffs.map{_.toString}.mkString("\n")))
>>>>>>> e1d8412f
    }
  }

  def runParseExpectErrors(pf: DFDL.ProcessorFactory,
    dataToParse: DFDL.Input,
    errors: ExpectedErrors,
    warnings: Option[ExpectedWarnings]) {

    val objectToDiagnose =
      if (pf.isError) pf
      else {
        val processor = pf.onPath("/")
        val actual = processor.parse(dataToParse)

        if (actual.canProceed) {
          // We did not get an error!!
          // val diags = actual.getDiagnostics().map(_.getMessage()).foldLeft("")(_ + "\n" + _)
          throw new Exception("Expected error. Didn't get one.") // if you just assertTrue(actual.canProceed), and it fails, you get NOTHING useful.
        } else actual
      }

    // check for any test-specified errors
    verifyAllDiagnosticsFound(objectToDiagnose, Some(errors))

    // TODO Implement Warnings
    // check for any test-specified warnings
    // verifyAllDiagnosticsFound(objectToDiagnose, warnings)

  }

  def runParseExpectSuccess(pf: DFDL.ProcessorFactory,
    dataToParse: DFDL.Input,
    infoset: Infoset,
    warnings: Option[ExpectedWarnings]) {

    if (pf.isError) {
      val diags = pf.getDiagnostics.map(_.getMessage).mkString("\n")
      throw new Exception(diags)
    } else {
      val processor = pf.onPath("/")
      val actual = processor.parse(dataToParse)

      if (!actual.canProceed) {
        // Means there was an error, not just warnings.
        val diags = actual.getDiagnostics.map(_.getMessage).mkString("\n")
        throw new Exception(diags) // if you just assertTrue(objectToDiagnose.canProceed), and it fails, you get NOTHING useful.
      }

      verifyParseInfoset(actual, infoset)

      // TODO: Implement Warnings
      // check for any test-specified warnings
      // verifyAllDiagnosticsFound(actual, warnings)

      // if we get here, the test passed. If we don't get here then some exception was
      // thrown either during the run of the test or during the comparison.
    }
  }
}

case class UnparserTestCase(ptc: NodeSeq, parentArg: DFDLTestSuite)
  extends TestCase(ptc, parentArg) {

  // TODO: Unparser variant. Inverts the whole thing by starting from the infoset, and constructing a document.

  def runProcessor(pf: DFDL.ProcessorFactory,
    data: Option[DFDL.Input],
    optInfoset: Option[Infoset],
    optErrors: Option[ExpectedErrors],
    warnings: Option[ExpectedWarnings]) = {

    val dataToParse = data.get
    (optInfoset, optErrors) match {
      case (Some(infoset), None) => runParseExpectSuccess(pf, dataToParse, infoset, warnings)
      case (None, Some(errors)) => runParseExpectErrors(pf, dataToParse, errors, warnings)
      case _ => throw new Exception("Invariant broken. Should be Some None, or None Some only.")
    }

  }

  def verifyParseInfoset(actual: DFDL.ParseResult, infoset: Infoset) {
    val trimmed = Utility.trim(actual.result)
    //
    // Attributes on the XML like xsi:type and also namespaces (I think) are 
    // making things fail these comparisons, so we strip all attributes off (since DFDL doesn't 
    // use attributes at all)
    // 
    val actualNoAttrs = XMLUtils.removeAttributes(trimmed)
    // 
    // Would be great to validate the actuals against the DFDL schema, used as
    // an XML schema on the returned infoset XML.
    // Getting this to work is a bigger issue. What with stripping of attributes
    // etc.
    // 
    // TODO: Fix so we can validate here.
    //
    // assert(Validator.validateXMLNodes(sch, actualNoAttrs) != null)
    //

    // Something about the way XML is constructed is different between our jdom-converted 
    // results and the ones created by scala directly parsing the TDML test files.
    // so we run the expected stuff through the same converters that were used to
    // convert the actual.
    val expected = XMLUtils.element2Elem(XMLUtils.elem2Element(infoset.contents))

    if (expected != actualNoAttrs) {
      val diffs = XMLUtils.computeDiff(expected, actualNoAttrs)
      //throw new Exception("Comparison failed. Expected: " + expected + " but got " + actualNoAttrs)
      throw new Exception("Comparison failed. Differences were (path, expected, actual):\n" + diffs.map { _.toString }.mkString("\n"))
    }
  }

  def runParseExpectErrors(pf: DFDL.ProcessorFactory,
    dataToParse: DFDL.Input,
    errors: ExpectedErrors,
    warnings: Option[ExpectedWarnings]) {

    val objectToDiagnose =
      if (pf.isError) pf
      else {
        val processor = pf.onPath("/")
        val actual = processor.parse(dataToParse)

        if (actual.canProceed) {
          // We did not get an error!!
          // val diags = actual.getDiagnostics().map(_.getMessage()).foldLeft("")(_ + "\n" + _)
          throw new Exception("Expected error. Didn't get one.") // if you just assertTrue(actual.canProceed), and it fails, you get NOTHING useful.
        } else actual
      }

    // check for any test-specified errors
    verifyAllDiagnosticsFound(objectToDiagnose, Some(errors))

    // check for any test-specified warnings
    verifyAllDiagnosticsFound(objectToDiagnose, warnings)

  }

  def runParseExpectSuccess(pf: DFDL.ProcessorFactory,
    dataToParse: DFDL.Input,
    infoset: Infoset,
    warnings: Option[ExpectedWarnings]) {

    if (pf.isError) {
      val diags = pf.getDiagnostics.map(_.getMessage).mkString("\n")
      throw new Exception(diags)
    } else {
      val processor = pf.onPath("/")
      val actual = processor.parse(dataToParse)

      if (!actual.canProceed) {
        // Means there was an error, not just warnings.
        val diags = actual.getDiagnostics.map(_.getMessage).mkString("\n")
        throw new Exception(diags) // if you just assertTrue(objectToDiagnose.canProceed), and it fails, you get NOTHING useful.
      }

      verifyParseInfoset(actual, infoset)

      // check for any test-specified warnings
      verifyAllDiagnosticsFound(actual, warnings)

      // if we get here, the test passed. If we don't get here then some exception was
      // thrown either during the run of the test or during the comparison.
      log(Info("Test %s passed.", id))
    }
  }
}

case class SerializerTestCase(ptc: NodeSeq, parentArg: DFDLTestSuite)
  extends TestCase(ptc, parentArg) {

  def runProcessor(pf: DFDL.ProcessorFactory,
    optData: Option[DFDL.Input],
    optInfoset: Option[Infoset],
    optErrors: Option[ExpectedErrors],
    warnings: Option[ExpectedWarnings]) = {

    val infoset = optInfoset.get

    (optData, optErrors) match {
      case (Some(data), None) => runSerializeExpectSuccess(pf, data, infoset, warnings)
      case (_, Some(errors)) => runSerializeExpectErrors(pf, optData, infoset, errors, warnings)
      case _ => throw new Exception("Invariant broken. Should be Some None, or None Some only.")
    }

  }

  def verifyData(data: DFDL.Input, outStream: java.io.ByteArrayOutputStream) {
    val actualBytes = outStream.toByteArray

    val inbuf = java.nio.ByteBuffer.allocate(1024 * 1024) // TODO: allow override? Detect overrun?
    val readCount = data.read(inbuf)
    data.close()
    if (readCount == -1) {
      // example data was of size 0 (could not read anything). We're not supposed to get any actual data.
      if (actualBytes.length > 0) {
        throw new Exception("Unexpected data was created.")
      }
      return // we're done. Nothing equals nothing.
    }

    Assert.invariant(readCount == inbuf.position())

    // compare expected data to what was output.
    val expectedBytes = inbuf.array()
    if (actualBytes.length != expectedBytes.length) {
      throw new Exception("output data length " + actualBytes.length +
        " doesn't match expected value " + expectedBytes.length)
    }

    val pairs = expectedBytes zip actualBytes zip Stream.from(1)
    pairs.foreach {
      case ((expected, actual), index) =>
        if (expected != actual) {
          val msg = "Unparsed data differs at byte %d. Expected 0x%02x. Actual was 0x%02x.".format(index, expected, actual)
          throw new Exception(msg)
        }
    }
  }

  def runSerializeExpectSuccess(pf: DFDL.ProcessorFactory,
    data: DFDL.Input,
    infoset: Infoset,
    warnings: Option[ExpectedWarnings]) {

    val outStream = new java.io.ByteArrayOutputStream()
    val output = java.nio.channels.Channels.newChannel(outStream)
    val node = infoset.contents
    if (pf.isError) {
      val diags = pf.getDiagnostics.map(_.getMessage).mkString("\n")
      throw new Exception(diags)
    }
    val processor = pf.onPath("/")
    val actual = processor.unparse(output, node)
    output.close()

    verifyData(data, outStream)

    // check for any test-specified warnings
    verifyAllDiagnosticsFound(actual, warnings)

  }

  def runSerializeExpectErrors(pf: DFDL.ProcessorFactory,
    optData: Option[DFDL.Input],
    infoset: Infoset,
    errors: ExpectedErrors,
    warnings: Option[ExpectedWarnings]) {

    val outStream = new java.io.ByteArrayOutputStream()
    val output = java.nio.channels.Channels.newChannel(outStream)
    val node = infoset.contents
    if (pf.isError) {
      // check for any test-specified errors
      verifyAllDiagnosticsFound(pf, Some(errors))

      // check for any test-specified warnings
      verifyAllDiagnosticsFound(pf, warnings)
    }
    val processor = pf.onPath("/")
    val actual = processor.unparse(output, node)
    output.close()
    val actualBytes = outStream.toByteArray()

    // Verify that some partial output has shown up in the bytes. 
    optData.map { data => verifyData(data, outStream) }

    // check for any test-specified errors
    verifyAllDiagnosticsFound(actual, Some(errors))

    // check for any test-specified warnings
    verifyAllDiagnosticsFound(actual, warnings)

  }

}

case class DefinedSchema(xml: Node, parent: DFDLTestSuite) {
  val name = (xml \ "@name").text.toString

  val defineFormats = (xml \ "defineFormat")
  val defaultFormats = (xml \ "format")
  val defineVariables = (xml \ "defineVariable")
  val defineEscapeSchemes = (xml \ "defineEscapeScheme")

  val globalElementDecls = (xml \ "element")
  val globalSimpleTypeDefs = (xml \ "simpleType")
  val globalComplexTypeDefs = (xml \ "complexType")
  val globalGroupDefs = (xml \ "group")

  val dfdlTopLevels = defineFormats ++ defaultFormats ++ defineVariables ++ defineEscapeSchemes
  val xsdTopLevels = globalElementDecls ++ globalSimpleTypeDefs ++
    globalComplexTypeDefs ++ globalGroupDefs
  val xsdSchema = TestUtils.dfdlTestSchema(dfdlTopLevels, xsdTopLevels)
}

sealed abstract class DocumentContentType
case object Text extends DocumentContentType
case object Byte extends DocumentContentType
// TODO: add a Bits type so one can do 0110 1101 0010 0000 and so forth.
// TODO: add capability to specify character set encoding into which text is to be converted (all UTF-8 currently)

case class Document(d: NodeSeq, parent: TestCase) {
  val realDocumentParts = (d \ "documentPart").map { node => new DocumentPart(node, this) }
  val documentParts = realDocumentParts match {
    case Seq() => {
      val docPart = new DocumentPart(<documentPart type="text">{ d.text }</documentPart>, this)
      List(docPart)
    }
    case _ => realDocumentParts
  }
  val documentBytes = documentParts.map { _.convertedContent }.flatten

  /**
   * this 'data' is the kind our parser's parse method expects.
   */
  lazy val data = {
    val bytes = documentBytes.toArray
    val inputStream = new java.io.ByteArrayInputStream(bytes);
    val rbc = java.nio.channels.Channels.newChannel(inputStream);
    rbc.asInstanceOf[DFDL.Input]
  }

}

case class DocumentPart(part: Node, parent: Document) {
  lazy val partContentType = (part \ "@type").toString match {
    case "text" => Text
    case "byte" => Byte
  }
  lazy val partRawContent = part.child.text
  lazy val convertedContent: Seq[Byte] = partContentType match {
    case Text => partRawContent.getBytes
    case Byte => hexContentToBytes
  }

  lazy val hexContentToBytes = hex2Bytes(hexDigits)

  val validHexDigits = "0123456789abcdefABCDEF"

  // Note: anything that is not a valid hex digit is simply skipped
  // TODO: we should check for whitespace and other characters we want to allow, and verify them.
  // TODO: Or better, validate this in the XML Schema for tdml via a pattern facet
  // TODO: Consider whether to support a comment syntax. When showing data examples this may be useful.
  //
  lazy val hexDigits = partRawContent.flatMap { ch => if (validHexDigits.contains(ch)) List(ch) else Nil }

}

case class Infoset(i: NodeSeq, parent: TestCase) {
  lazy val Seq(dfdlInfoset) = (i \ "dfdlInfoset").map { node => new DFDLInfoset(Utility.trim(node), this) }
  lazy val contents = dfdlInfoset.contents
}

case class DFDLInfoset(di: Node, parent: Infoset) {
  lazy val Seq(contents) = {
    val c = di.child(0)
    val expected = Utility.trim(c) // must be exactly one root element in here.
    val expectedNoAttrs = XMLUtils.removeAttributes(expected)
    //
    // Let's validate the expected content against the schema
    // Just to be sure they don't drift.
    //
    //    val ptc = parent.parent
    //    val schemaNode = ptc.findModel(ptc.model)
    //
    // This is causing trouble, with the stripped attributes, etc.
    // TODO: Fix so we can validate these expected results against
    // the DFDL schema used as a XSD for the expected infoset XML.
    //
    // assert(Validator.validateXMLNodes(schemaNode, expectedNoAttrs) != null)
    expectedNoAttrs
  }
}

abstract class ErrorWarningBase(n: NodeSeq, parent: TestCase) {
  lazy val matchAttrib = (n \ "@match").text
  protected def diagnosticNodes: Seq[Node]
  lazy val messages = diagnosticNodes.map { _.text }
}

case class ExpectedErrors(node: NodeSeq, parent: TestCase)
  extends ErrorWarningBase(node, parent) {

  val diagnosticNodes = node \\ "error"

}

case class ExpectedWarnings(node: NodeSeq, parent: TestCase)
  extends ErrorWarningBase(node, parent) {

  val diagnosticNodes = node \\ "warning"

}
<|MERGE_RESOLUTION|>--- conflicted
+++ resolved
@@ -34,15 +34,6 @@
 //
 // TODO: validate the actual result against the DFDL Schema using it as an XML Schema. 
 //
-<<<<<<< HEAD
-// TODO: add ability to embed the schema directly in the TDML file for a 100% self-contained test case. Note that
-// the schemas should not be inside the individual test cases, but instead should be separate top-level structures 
-// referenced from the test cases.
-//
-// 
-
-=======
->>>>>>> e1d8412f
 /**
  * TDML test suite runner
  *
@@ -315,12 +306,8 @@
     if (expected != actualNoAttrs) {
       val diffs = XMLUtils.computeDiff(expected, actualNoAttrs)
       //throw new Exception("Comparison failed. Expected: " + expected + " but got " + actualNoAttrs)
-<<<<<<< HEAD
-      throw new Exception("Comparison failed. Differences were (path, expected, actual):\n" + diffs.map { _.toString }.mkString("\n"))
-=======
       throw new Exception("Comparison failed.\nExpected %s\nActual %s\nDifferences were (path, expected, actual):\n %s".format(
           expected.toString, actualNoAttrs.toString, diffs.map{_.toString}.mkString("\n")))
->>>>>>> e1d8412f
     }
   }
 
